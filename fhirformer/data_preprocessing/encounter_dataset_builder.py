import json
import logging
import random
from datetime import datetime
from typing import Any, Dict, List
import pandas as pd
from tqdm import tqdm
from fhirformer.fhir.util import OUTPUT_FORMAT, check_and_read
from fhirformer.data_preprocessing.util import (
    validate_resources,
    get_column_map_txt_resources,
<<<<<<< HEAD
=======
    print_data_info,
    get_patient_ids_lists,
    get_train_val_split,
>>>>>>> ac340c48
)
from fhirformer.helper.util import get_nondependent_resources
from fhirformer.data_preprocessing.data_store import DataStore
import pickle

logger = logging.getLogger(__name__)


def calculate_splits(total_patients, n):
    split_size = total_patients // n
    start_idx = 0
    end_idx = split_size
    splits = []
    for i in range(n):
        if i == n - 1:
            end_idx = total_patients
        splits.append((start_idx, end_idx))
        start_idx = end_idx
        end_idx += split_size
    return splits


class EncounterDatasetBuilder:
    NUM_PROCESSES = 30

    def __init__(self, config):
        random.seed(42)
        self.config = config
        self.sample_by_letter = None
        self.index = None
        self.resources_for_task = get_nondependent_resources(self.config)
        validate_resources(self.resources_for_task, self.config)
        self.filtered_text_sampling_column_maps = get_column_map_txt_resources(
            self.config, self.resources_for_task
        )
        self.ds_folder = self.config["task_dir"] / "data_stores"
        self.set_up_data(num_splits=100)

    def set_up_data(
        self,
        num_splits: int = 1,
    ) -> None:
        num_stores = [
            1
            for i in range(1, num_splits + 1)
            if (self.ds_folder / f"datastore_{i}.pkl").exists()
        ]
        if sum(num_stores) == num_splits:
            logger.info(
                f"Skipping datastore creation, the splits are already stored in {self.ds_folder}"
            )
            return
        df_resources = {}
        # Read all resources first
        for resource, resource_dictionary in self.config[
            "text_sampling_column_maps"
        ].items():
            if self.config["task"] + "_bracket_cols" in resource_dictionary:
                columns_list = resource_dictionary[
                    self.config["task"] + "_bracket_cols"
                ]
            else:
                columns_list = resource_dictionary["bracket_cols"]
            columns_list.append("patient_id")
            columns_list.append(resource_dictionary["main_col"])
            logger.info(f"Reading and processing {resource}...")

            df = check_and_read(self.config["task_dir"] / f"{resource}{OUTPUT_FORMAT}")

            if self.config["task"] + "_drop_duplicates" in resource_dictionary:
                drop_cols = resource_dictionary[
                    self.config["task"] + "_drop_duplicates"
                ]
            elif "drop_duplicates" in resource_dictionary:
                drop_cols = resource_dictionary["drop_duplicates"]
            else:
                drop_cols = None

            if drop_cols:
                df.drop_duplicates(subset=drop_cols, inplace=True)

            # Filter columns
            df = df[columns_list]
            df_resources[resource] = df

        logger.info("Reading and processing patient...")
        pat_df = check_and_read(self.config["task_dir"] / f"patient{OUTPUT_FORMAT}")
        patient_ids = pat_df["patient_id"].to_list()

        date_columns_dict = {}
        for key, value in self.config["text_sampling_column_maps"].items():
            date_columns_dict[key] = value["main_col"]

        splits = (
            calculate_splits(len(patient_ids), num_splits)
            if num_splits > 1
            else [(0, len(patient_ids))]
        )

        logger.info("Running patient data split")
        logger.info(
            f"Overall patients to process: "
            f"{len(patient_ids)} divided in {len(splits)}. "
            f"Split to patient ratio: {len(patient_ids) / len(splits)}"
        )
        self.ds_folder.mkdir(parents=True, exist_ok=True)

        for i, (start_idx, end_idx) in enumerate(
            tqdm(splits, desc="Processing patient data splits"),
            start=1,
        ):
            fraction_patient_ids = patient_ids[start_idx:end_idx]
            fraction_pat_df = pat_df[pat_df["patient_id"].isin(fraction_patient_ids)]

            fraction_df_resources = {}
            for resource, df in df_resources.items():
                fraction_df_resources[resource] = df[
                    df["patient_id"].isin(fraction_patient_ids)
                ]

            ds = DataStore(
                patient_df=fraction_pat_df,
                patient_list=fraction_patient_ids,
                resources=fraction_df_resources,
                date_columns=date_columns_dict,
            )
            with (self.ds_folder / f"datastore_{i}.pkl").open("wb") as of:
                pickle.dump(ds, of)

        logger.info(f"Finished dividing patient data into {len(splits)} splits.")

    def pat_df_to_string(self, patient_df: pd.DataFrame) -> str:
        # Patient corner
        pat_dict = {
            "age": self.get_age_from_birth_date(patient_df["birth_date"].values[0]),
            "gender": patient_df["sex"].values[0],
            "insurance_type": patient_df["insurance_type"].values[0],
        }
        return self.dict_to_string(pat_dict)

    @staticmethod
    def get_icd_version(condition: pd.DataFrame) -> str:
        if not condition["icd_version"].empty:
            return condition["icd_version"].iloc[-1]
        return "unknown"

    @staticmethod
    def get_tumors(episode_of_care: pd.DataFrame) -> str:
        tumors = []
        for row in episode_of_care.itertuples():
            tumor_str = None
            if row.first_diagnosis_date and row.treatment_program:
                tumor_str = f"{row.first_diagnosis_date} {row.treatment_program}"
            elif row.treatment_program:
                tumor_str = row.treatment_program
            if tumor_str:
                tumors.append(tumor_str)
        return ", ".join(tumors)

    def enc_to_string(self, enc: Any) -> str:
        enc_dict = {}
        for col, name in [
            ("start", "Beginn"),
            ("type_display", "Kontakt Art"),
            ("v3_act_code", "Art"),
            ("fachabteilungsschluessel", "Fachabteilungsschlüssel"),
            ("aufnahmeanlass_display", "Aufnahmeanlass"),
        ]:
            if hasattr(enc, col):
                enc_dict[name] = getattr(enc, col)
        return self.dict_to_string(enc_dict)

    @staticmethod
    def filter_data(df: pd.DataFrame, columns_map: Dict[str, str]) -> pd.DataFrame:
        if df.empty:
            return pd.DataFrame()
        if not all(col in df.columns for col in columns_map.keys()):
            raise ValueError(
                f"Columns {columns_map.keys()} not found in dataframe columns {df.columns}"
            )

        filtered_df = df[list(columns_map.keys())]
        return filtered_df.rename(columns=columns_map)

    def pat_history_to_string(self, pat_data: Dict) -> str:
        filtered_dfs = []

        for resource, config in self.filtered_text_sampling_column_maps.items():
            main_col = config.get("main_col", None)
            if self.config["task"] + "_bracket_cols" in config:
                bracket_cols = config[self.config["task"] + "_bracket_cols"]
            else:
                bracket_cols = config.get("bracket_cols", None)

            if resource == "condition" and "icd_version" in bracket_cols:
                bracket_cols.remove("icd_version")

            filtered_df = self.filter_data(
                pat_data.get(resource, pd.DataFrame()),
                {col: col for col in [main_col] + bracket_cols},
            )

            assert isinstance(
                filtered_df, pd.DataFrame
            ), "filtered_df must be a pd.DataFrame"

            if not filtered_df.empty:
                filtered_df[main_col] = pd.to_datetime(
                    filtered_df[main_col], format="%Y-%m-%d", utc=True, errors="coerce"
                )

                if (
                    not pd.api.types.is_datetime64_any_dtype(filtered_df[main_col])
                    or filtered_df[main_col].isna().any()
                ):
                    logger.error(
                        f"date column is not datetime type: {filtered_df[main_col]}"
                    )
                    filtered_df = filtered_df[~filtered_df[main_col].isna()]

                filtered_df.rename(columns={main_col: "date"}, inplace=True)
                filtered_df.sort_values(by="date", inplace=True)

                filtered_df["resource"] = resource
                filtered_df["date"] = filtered_df["date"].dt.date
                filtered_dfs.append(filtered_df)

        if all(df.empty for df in filtered_dfs):
            return ""

        # if len(filtered_dfs) != len(
        #     self.filtered_text_sampling_column_maps
        # ):
        #     print(pat_data)
        #     return ""

        combined = pd.concat(filtered_dfs).reset_index(drop=True)
        combined.sort_values(by=["date", "resource"], inplace=True)
        combined.set_index("date", inplace=True)
        all_resources_string = self.df_to_string(combined)

        return all_resources_string.strip()

    @staticmethod
    def get_age_from_birth_date(birth_date: str) -> int:
        return (datetime.now() - pd.to_datetime(birth_date)).days // 365

    @staticmethod
    def df_to_string(com: pd.DataFrame):
        result_list = []
        current_date = None
        current_resource = None

        for row in com.itertuples():
            date = row.Index  # Access the 'date' field
            resource = row.resource  # Access the 'resource' field

            # Create a list of the non-null, non-"resource" values in the row
            content = [
                value
                for name, value in row._asdict().items()
                if not pd.isnull(value)
                and name != "Index"
                and name != "date"
                and name != "resource"
                and name != "patient_id"
            ]

            content_str = ", ".join(map(str, content))

            if date != current_date or resource != current_resource:
                if current_date is not None:
                    result_list.append("\n")
                result_list.append(f"{date} {resource}: {content_str}")
                current_date = date
                current_resource = resource
            else:
                result_list.append(f", {content_str}")

        result_str = "".join(result_list)
        return result_str

    @staticmethod
    def dict_to_string(d):
        return "\n".join(["\t".join([str(k), str(v)]) for k, v in d.items()])

    @staticmethod
    def process_patient(patient_id: str, datastore: DataStore) -> List[Dict]:
        raise NotImplementedError("Please implement this for each specific task")

    def get_split_samples(
        self, sample_list: List[List[Dict]], split_ratio: float = 0.8
    ):
        # Flatten the list
        flat_sample_list = [sample for sublist in sample_list for sample in sublist]

        # Remove empty dictionaries
        flat_sample_list = [x for x in flat_sample_list if len(x)]

        # Get unique patient IDs
        train_patients, val_patients = get_train_val_split(
            [sample["patient_id"] for sample in flat_sample_list],
            sample_by_letter=self.sample_by_letter,
            split_ratio=split_ratio,
        )

        # Create train and validation samples
        train_samples = [
            sample
            for sample in flat_sample_list
            if sample["patient_id"] in train_patients
        ]
        val_samples = [
            sample
            for sample in flat_sample_list
            if sample["patient_id"] in val_patients
        ]

        return train_samples, val_samples

    def global_multiprocessing(self):
        """
        This is horrible, I know. This function will get repeated in all files, because of multiple reasons:
        1. There is no way to share a global variable between this class and each child class as far as I can see.
        Using global variables is already a bad solution, but I don't see any other way to do this.
        2. I have tried to share the DataStore using a NamespaceProxy, which is supposed to be the right way to do this,
        but it was blocking and just not working.
        I have tried something like this:
        https://stackoverflow.com/questions/72798554/how-to-use-multiprocessing-to-share-a-large-database-among-processes
        https://stackoverflow.com/questions/26499548/accessing-an-attribute-of-a-multiprocessing-proxy-of-a-class/68123850#68123850
        but it was still very very slow.
        """
        raise NotImplementedError("Please implement this for each specific task")

    def prepare(self, split_ratio: float) -> None:
        results = self.global_multiprocessing()
        # list of list to list
        results_list = [sample for sublist in results for sample in sublist]

        train_samples, val_samples = self.get_split_samples(results_list, split_ratio)
        all_samples_int = len(train_samples) + len(val_samples)

        if all_samples_int == 0:
            raise ValueError("No samples generated. Please check your data.")
        else:
            logger.info(f"Generated {all_samples_int} samples.")

        # Save the training samples
        with open(self.config["task_dir"] / "train.json", "w") as outfile:
            json.dump(train_samples, outfile, indent=4)

        # Save the validation samples
        with open(self.config["task_dir"] / "test.json", "w") as outfile:
            json.dump(val_samples, outfile, indent=4)<|MERGE_RESOLUTION|>--- conflicted
+++ resolved
@@ -9,12 +9,7 @@
 from fhirformer.data_preprocessing.util import (
     validate_resources,
     get_column_map_txt_resources,
-<<<<<<< HEAD
-=======
-    print_data_info,
-    get_patient_ids_lists,
     get_train_val_split,
->>>>>>> ac340c48
 )
 from fhirformer.helper.util import get_nondependent_resources
 from fhirformer.data_preprocessing.data_store import DataStore
